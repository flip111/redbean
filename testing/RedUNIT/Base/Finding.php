<?php
/**
 * RedUNIT_Base_Finding
 *
 * @file    RedUNIT/Base/Finding.php
 * @desc    Tests finding beans.
 * @author  Gabor de Mooij and the RedBeanPHP Community
 * @license New BSD/GPLv2
 *
 * (c) G.J.G.T. (Gabor) de Mooij and the RedBeanPHP Community.
 * This source file is subject to the New BSD/GPLv2 License that is bundled
 * with this source code in the file license.txt.
 */

<<<<<<< HEAD
class RedUNIT_Base_Finding extends RedUNIT_Base
{
	public function unnamed0()
	{
=======
class RedUNIT_Base_Finding extends RedUNIT_Base {
	
	/**
	 * Begin testing.
	 * This method runs the actual test pack.
	 * 
	 * @return void
	 */
	public function run() {
		
>>>>>>> b8e78cda
		$toolbox = R::$toolbox;
		$adapter = $toolbox->getDatabaseAdapter();
		$writer  = $toolbox->getWriter();
		$redbean = $toolbox->getRedBean();
		$pdo     = $adapter->getDatabase();

		$a = new RedBean_AssociationManager( $toolbox );

		$page = $redbean->dispense( "page" );

		$page->name = "John's page";

		$idpage = $redbean->store( $page );

		$page2 = $redbean->dispense( "page" );

		$page2->name = "John's second page";

		$idpage2 = $redbean->store( $page2 );

		$a->associate( $page, $page2 );

		$pageOne = $redbean->dispense( "page" );

		$pageOne->name = "one";

		$pageMore = $redbean->dispense( "page" );

		$pageMore->name = "more";

		$pageEvenMore = $redbean->dispense( "page" );

		$pageEvenMore->name = "evenmore";

		$pageOther = $redbean->dispense( "page" );

		$pageOther->name = "othermore";

		set1toNAssoc( $a, $pageOther, $pageMore );
		set1toNAssoc( $a, $pageOne, $pageMore );
		set1toNAssoc( $a, $pageOne, $pageEvenMore );

		asrt( count( $redbean->find( "page", array(), " name LIKE '%more%' ", array() ) ), 3 );
		asrt( count( $redbean->find( "page", array(), " name LIKE :str ", array( ":str" => '%more%' ) ) ), 3 );
		asrt( count( $redbean->find( "page", array(), array( " name LIKE :str ", array( ":str" => '%more%' ) ) ) ), 3 );
		asrt( count( $redbean->find( "page", array(), " name LIKE :str ", array( ":str" => '%mxore%' ) ) ), 0 );
		asrt( count( $redbean->find( "page", array( "id" => array( 2, 3 ) ) ) ), 2 );

		$bean = $redbean->dispense( "wine" );

		$bean->name = "bla";

		for ( $i = 0; $i < 10; $i++ ) {
			$redbean->store( $bean );
		}

		$redbean->find( "wine", array( "id" => 5 ) ); //  Finder:where call RedBean_OODB::convertToBeans

		$bean2 = $redbean->load( "anotherbean", 5 );

		asrt( $bean2->id, 0 );

		$keys = $adapter->getCol( "SELECT id FROM page WHERE " . $writer->esc( 'name' ) . " LIKE '%John%'" );

		asrt( count( $keys ), 2 );

		$pages = $redbean->batch( "page", $keys );

		asrt( count( $pages ), 2 );

		$p = R::findLast( 'page' );

		pass();

		$row = R::getRow( 'select * from page ' );

		asrt( is_array( $row ), true );

		asrt( isset( $row['name'] ), true );

		// Test findAll -- should not throw an exception
		asrt( count( R::findAll( 'page' ) ) > 0, true );
		asrt( count( R::findAll( 'page', ' ORDER BY id ' ) ) > 0, true );

		$beans = R::findOrDispense( "page" );

		asrt( count( $beans ), 6 );

		asrt( is_null( R::findLast( 'nothing' ) ), true );

		try {
			R::find( 'bean', ' id > 0 ', 'invalid bindings argument' );
			fail();
		} catch ( RedBean_Exception_Security $exception ) {
			pass();
		}
		
		testpack( 'Test Tree Traversal' );
		R::nuke();

		$page = R::dispense( 'page', 10 );

		//Setup the test data for this series of tests
		$i = 0;
		foreach( $page as $pageItem ) {
			$pageItem->name = 'page' . $i;
			$pageItem->number = $i;
			$i++;
			R::store( $pageItem );
		}
		$page[0]->ownPage  = array( $page[1], $page[2] );
		$page[1]->ownPage  = array( $page[3], $page[4] );
		$page[3]->ownPage  = array( $page[5] );
		$page[5]->ownPage  = array( $page[7] );
		$page[9]->document = $page[8];
		R::store( $page[9] );
		$id = R::store( $page[0] );

		//Basics, load child nodes in tree
		$referencePage = R::load( 'page', $id );
		$found         = $referencePage->searchIn( 'ownPage' );

		$foundStr      = '';
		$foundItems = array();

		foreach( $found as $foundBean ) {
			$foundItems[] = $foundBean->name;
		}

		sort( $foundItems );
		$foundStr = implode( '', $foundItems );

		asrt( $foundStr, 'page1page2page3page4page5page7' );

		//A subset of a tree...
		$referencePage = R::load( 'page', $page[3]->id );
		$found         = $referencePage->searchIn( 'ownPage' );

		$foundStr      = '';
		$foundItems = array();

		foreach( $found as $foundBean ) {
			$foundItems[] = $foundBean->name;
		}

		sort( $foundItems );
		$foundStr = implode( '', $foundItems );

		asrt( $foundStr, 'page5page7' );

		//Now test with a condition
		$referencePage = R::load( 'page', $page[1]->id );
		$found         = $referencePage->withCondition(' page.number > 6 ')->searchIn( 'ownPage' );
		
		$foundStr      = '';
		$foundItems = array();

		foreach( $found as $foundBean ) {
			$foundItems[] = $foundBean->name;
		}

		sort( $foundItems );
		$foundStr = implode( '', $foundItems );
		
		asrt($foundStr, 'page7');

		//Ordering... works different, orders within a set!
		$referencePage = R::load( 'page', $page[0]->id );
		$found         = $referencePage->with(' ORDER BY page.number DESC ')->searchIn( 'ownPage' );

		$foundStr      = '';
		$foundItems = array();

		foreach( $found as $foundBean ) {
			$foundItems[] = $foundBean->name;
		}

		$foundStr = implode( '', $foundItems );

		asrt($foundStr, 'page2page1page4page3page5page7');

		//now with parents
		$referencePage = R::load( 'page', $page[5]->id );
		$found         = $referencePage->searchIn( 'page' );

		$foundStr      = '';
		$foundItems = array();

		foreach( $found as $foundBean ) {
			$foundItems[] = $foundBean->name;
		}

		sort( $foundItems );
		$foundStr = implode( '', $foundItems );

		asrt( $foundStr, 'page0page1page3' );

		//now with parents and aliases...
		$otherPage           = R::dispense( 'page' );
		$otherPage->document = $page[0];
		$otherPage->name     = 'pagex';
		$page[0]->document   = $page[6];
		$page[6]->document   = $page[8];

		R::store( $otherPage );

		$referencePage = R::load( 'page', $otherPage->id );
		$found = $referencePage->fetchAs( 'page' )
				  ->searchIn( 'document' );

		$foundStr      = '';
		$foundItems = array();

		foreach( $found as $foundBean ) {
			$foundItems[] = $foundBean->name;
		}

		sort( $foundItems );
		$foundStr = implode( '', $foundItems );

		asrt( $foundStr, 'page0page6page8' );

		$referencePage = R::load( 'page', $page[8]->id );
		$found         = $referencePage->alias( 'document' )
				  ->withCondition( ' page.number > 5 ' )
				  ->searchIn( 'ownPage' );

		$foundStr      = '';
		$foundItems = array();

		foreach( $found as $foundBean ) {
			$foundItems[] = $foundBean->name;
		}

		sort( $foundItems );
		$foundStr = implode( '', $foundItems );

		asrt( $foundStr, 'page6page9' );

		//store should not affect next search
		R::store( $referencePage );

		$referencePage = R::load( 'page', $page[8]->id );

		$found = $referencePage->alias( 'document' )->searchIn( 'ownPage' );

		$foundStr      = '';
		$foundItems = array();

		foreach( $found as $foundBean ) {
			$foundItems[] = $foundBean->name;
		}

		sort( $foundItems );
		$foundStr = implode( '', $foundItems );

		asrt( $foundStr, 'page0page6page9pagex' );

	}
}<|MERGE_RESOLUTION|>--- conflicted
+++ resolved
@@ -11,13 +11,6 @@
  * This source file is subject to the New BSD/GPLv2 License that is bundled
  * with this source code in the file license.txt.
  */
-
-<<<<<<< HEAD
-class RedUNIT_Base_Finding extends RedUNIT_Base
-{
-	public function unnamed0()
-	{
-=======
 class RedUNIT_Base_Finding extends RedUNIT_Base {
 	
 	/**
@@ -28,7 +21,6 @@
 	 */
 	public function run() {
 		
->>>>>>> b8e78cda
 		$toolbox = R::$toolbox;
 		$adapter = $toolbox->getDatabaseAdapter();
 		$writer  = $toolbox->getWriter();
