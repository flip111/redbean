<?php
/**
 * RedUNIT_Base_Database
 *
 * @file    RedUNIT/Base/Database.php
 * @desc    Tests basic database behaviors
 * @author  Gabor de Mooij and the RedBeanPHP Community
 * @license New BSD/GPLv2
 *
 * (c) G.J.G.T. (Gabor) de Mooij and the RedBeanPHP Community.
 * This source file is subject to the New BSD/GPLv2 License that is bundled
 * with this source code in the file license.txt.
 */
class RedUNIT_Base_Database extends RedUNIT_Base
{
	/**
	 * What drivers should be loaded for this test pack?
	 */
	public function getTargetDrivers()
	{
		return array( 'mysql', 'pgsql', 'sqlite', 'CUBRID' );
	}

	public function unnamed0()
	{
		$currentDriver = $this->currentlyActiveDriverID;

		R::store( R::dispense( 'justabean' ) );

		$adapter = new TroubleDapter( R::$toolbox->getDatabaseAdapter()->getDatabase() );

		$adapter->setSQLState( 'HY000' );

		$writer  = new RedBean_QueryWriter_SQLiteT( $adapter );
		$redbean = new RedBean_OODB( $writer );
		$toolbox = new RedBean_ToolBox( $redbean, $adapter, $writer );

		// We can only test this for a known driver...
		if ( $currentDriver === 'sqlite' ) {
			try {
				$redbean->find( 'bean' );

				pass();
			} catch ( Exception $e ) {
				var_dump( $e->getSQLState() );

				fail();
			}
		}

		$adapter->setSQLState( -999 );

		try {
			$redbean->find( 'bean' );

			fail();
		} catch ( Exception $e ) {
			pass();
		}

		$beanA = R::dispense( 'bean' );
		$beanB = R::dispense( 'bean' );

		R::storeAll( array( $beanA, $beanB ) );

		$associationManager = new RedBean_AssociationManager( $toolbox );

		$adapter->setSQLState( 'HY000' );

		// We can only test this for a known driver...
		if ( $currentDriver === 'sqlite' ) {
			try {
				$associationManager->areRelated( $beanA, $beanB );

				pass();
			} catch ( Exception $e ) {
				fail();
			}
		}

		$adapter->setSQLState( -999 );

		try {
			$associationManager->areRelated( $beanA, $beanA );

			fail();
		} catch ( Exception $e ) {
			pass();
		}

		try {
			$redbean->wipe( 'justabean' );

			fail();
		} catch ( Exception $e ) {
			pass();
		}

		$toolbox = R::$toolbox;
		$adapter = $toolbox->getDatabaseAdapter();
		$writer  = $toolbox->getWriter();
		$redbean = $toolbox->getRedBean();
		$pdo     = $adapter->getDatabase();

		$page = $redbean->dispense( "page" );

		try {
			$adapter->exec( "an invalid query" );
			fail();
		} catch ( RedBean_Exception_SQL $e ) {
			pass();
		}

		// Special data type description should result in magic number 99 (specified)
		if ( $currentDriver == 'mysql' ) {
			asrt( $writer->code( RedBean_QueryWriter_MySQL::C_DATATYPE_SPECIAL_DATE ), 99 );
		}

		if ( $currentDriver == 'pgsql' ) {
			asrt( $writer->code( RedBean_QueryWriter_PostgreSQL::C_DATATYPE_SPECIAL_DATE ), 99 );
		}

		if ( $currentDriver == 'CUBRID' ) {
			asrt( $writer->code( RedBean_QueryWriter_CUBRID::C_DATATYPE_SPECIAL_DATE ), 99 );
		}

		asrt( (int) $adapter->getCell( "SELECT 123" ), 123 );

		$page->aname = "my page";

		$id = (int) $redbean->store( $page );

		asrt( (int) $page->id, 1 );
		asrt( (int) $pdo->GetCell( "SELECT count(*) FROM page" ), 1 );
		asrt( $pdo->GetCell( "SELECT aname FROM page LIMIT 1" ), "my page" );
		asrt( (int) $id, 1 );

		$page = $redbean->load( "page", 1 );

		asrt( $page->aname, "my page" );
		asrt( ( (bool) $page->getMeta( "type" ) ), true );
		asrt( isset( $page->id ), true );
		asrt( ( $page->getMeta( "type" ) ), "page" );
		asrt( (int) $page->id, $id );
	}

	public function testSelects()
	{
		$rooms = R::dispense( 'room', 2 );

		$rooms[0]->kind   = 'suite';
		$rooms[1]->kind   = 'classic';
		$rooms[0]->number = 6;
		$rooms[1]->number = 7;
<<<<<<< HEAD
		R::store($rooms[0]);
		R::store($rooms[1]);
		
		$rooms = R::getAssoc('SELECT * FROM room WHERE id < -999');
		asrt(is_array($rooms), true);
		asrt(count($rooms), 0);
		
		$rooms = R::getAssoc('SELECT '.R::$writer->esc('number').', kind FROM room ORDER BY kind ASC');
		foreach($rooms as $key=>$room) {
			asrt(($key===6 || $key===7),true);
			asrt(($room=='classic' || $room=='suite'),true);
=======

		R::store( $rooms[0] );
		R::store( $rooms[1] );

		$rooms = R::getAssoc( 'SELECT ' . R::$writer->esc( 'number' ) . ', kind FROM room ORDER BY kind ASC' );

		foreach ( $rooms as $key => $room ) {
			asrt( ( $key === 6 || $key === 7 ), true );
			asrt( ( $room == 'classic' || $room == 'suite' ), true );
>>>>>>> 1491227f
		}

		$rooms = R::$adapter->getAssoc( 'SELECT kind FROM room' );
		foreach ( $rooms as $key => $room ) {
			asrt( ( $room == 'classic' || $room == 'suite' ), true );
			asrt( $room, $key );
		}

		$rooms = R::getAssoc( 'SELECT `number`, kind FROM rooms2 ORDER BY kind ASC' );

		asrt( count( $rooms ), 0 );
		asrt( is_array( $rooms ), true );

		// GetCell should return NULL in case of exception
		asrt( null, R::getCell( 'SELECT dream FROM fantasy' ) );
	}
}

class TroubleDapter extends RedBean_Adapter_DBAdapter
{
	private $sqlState;

	public function setSQLState( $sqlState )
	{
		$this->sqlState = $sqlState;
	}

	public function get( $sql, $values = array() )
	{
		$exception = new RedBean_Exception_SQL( 'Just a trouble maker' );
		$exception->setSQLState( $this->sqlState );
		throw $exception;
	}

	public function getRow( $sql, $aValues = array() )
	{
		$this->get( $sql, $aValues );
	}

	public function exec( $sql, $aValues = array(), $noEvent = false )
	{
		$this->get( $sql, $aValues );
	}
}

<|MERGE_RESOLUTION|>--- conflicted
+++ resolved
@@ -152,29 +152,19 @@
 		$rooms[1]->kind   = 'classic';
 		$rooms[0]->number = 6;
 		$rooms[1]->number = 7;
-<<<<<<< HEAD
-		R::store($rooms[0]);
-		R::store($rooms[1]);
-		
+
+		R::store( $rooms[0] );
+		R::store( $rooms[1] );
+
 		$rooms = R::getAssoc('SELECT * FROM room WHERE id < -999');
 		asrt(is_array($rooms), true);
 		asrt(count($rooms), 0);
 		
-		$rooms = R::getAssoc('SELECT '.R::$writer->esc('number').', kind FROM room ORDER BY kind ASC');
-		foreach($rooms as $key=>$room) {
-			asrt(($key===6 || $key===7),true);
-			asrt(($room=='classic' || $room=='suite'),true);
-=======
-
-		R::store( $rooms[0] );
-		R::store( $rooms[1] );
-
 		$rooms = R::getAssoc( 'SELECT ' . R::$writer->esc( 'number' ) . ', kind FROM room ORDER BY kind ASC' );
 
 		foreach ( $rooms as $key => $room ) {
 			asrt( ( $key === 6 || $key === 7 ), true );
 			asrt( ( $room == 'classic' || $room == 'suite' ), true );
->>>>>>> 1491227f
 		}
 
 		$rooms = R::$adapter->getAssoc( 'SELECT kind FROM room' );
