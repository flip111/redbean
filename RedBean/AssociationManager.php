<?php
/**
 * RedBean Association
 * @file			RedBean/AssociationManager.php
 * @description		Manages simple bean associations.
 *					
 * @author			Gabor de Mooij
 * @license			BSD
 */
class RedBean_AssociationManager extends RedBean_CompatManager {

	/**
	 * Specify what database systems are supported by this class.
	 * @var array $databaseSpecs
	 */
	protected $supportedSystems = array(
<<<<<<< HEAD
		RedBean_CompatManager::C_SYSTEM_MYSQL => "5",
		RedBean_CompatManager::C_SYSTEM_SQLITE=>"3",
		RedBean_CompatManager::C_SYSTEM_POSTGRESQL=>"8"
=======
		RedBean_CompatManager::C_SYSTEM_MYSQL => "5"
>>>>>>> f1dec64d
	);

	/**
	 * @var RedBean_OODB
	 */
	private $oodb;

	/**
	 * @var RedBean_Adapter_DBAdapter
	 */
	private $adapter;

	/**
	 * @var RedBean_QueryWriter
	 */
	private $writer;


	/**
	 * Constructor
	 * @param RedBean_ToolBox $tools
	 */
	public function __construct( RedBean_ToolBox $tools ) {
		$this->oodb = $tools->getRedBean();
		$this->adapter = $tools->getDatabaseAdapter();
		$this->writer = $tools->getWriter();
	}
	/**
	 * Creates a table name based on a types array.
	 * @param array $types
	 * @return string $table
	 */
	public function getTable( $types ) {
		sort($types);
		return implode("_", $types);
	}
	/**
	 * Associates two beans with eachother.
	 * @param RedBean_OODBBean $bean1
	 * @param RedBean_OODBBean $bean2
	 */
	public function associate(RedBean_OODBBean $bean1, RedBean_OODBBean $bean2) {
		$table = $this->getTable( array($bean1->getMeta("type") , $bean2->getMeta("type")) );
		$idfield1 = $this->writer->getIDField($bean1->getMeta("type"));
		$idfield2 = $this->writer->getIDField($bean2->getMeta("type"));
		$bean = $this->oodb->dispense($table);
		$property1 = $bean1->getMeta("type") . "_id";
		$property2 = $bean2->getMeta("type") . "_id";
		if ($property1==$property2) $property2 = $bean2->getMeta("type")."2_id";
		$bean->setMeta( "buildcommand.unique" , array( array( $property1, $property2 )));
		$this->oodb->store($bean1);
		$this->oodb->store($bean2);
		$bean->$property1 = $bean1->$idfield1;
		$bean->$property2 = $bean2->$idfield2;
		try {
			return $this->oodb->store( $bean );
		}
		catch(RedBean_Exception_SQL $e)  {
			//If this is a SQLSTATE[23000]: Integrity constraint violation
			//Then just ignore the insert
			if ((int)$e->getSQLState()!==23000)  {
				throw $e;
			}
		}
	}

	/**
	 * Gets related beans of type $type for bean $bean
	 * @param RedBean_OODBBean $bean
	 * @param string $type
	 * @return array $ids
	 */
	public function related( RedBean_OODBBean $bean, $type, $getLinks=false ) {
		$table = $this->getTable( array($bean->getMeta("type") , $type) );
		$idfield = $this->writer->getIDField($bean->getMeta("type"));
		if ($type==$bean->getMeta("type")) {// echo "<b>CROSS</b>";
			$type .= "2";
			$cross = 1;
		}
		else $cross=0;
		if (!$getLinks) $targetproperty = $type."_id"; else $targetproperty="id";

		$property = $bean->getMeta("type")."_id";
		try {
			if ($cross) {
				$sqlFetchKeys = $this->writer->selectByCrit(
					$targetproperty,
					$table,
					$property,
					$bean->$idfield,
					true
				);
			}
			else {
				$sqlFetchKeys = $this->writer->selectByCrit(
					$targetproperty,
					$table,
					$property,
					$bean->$idfield
				);
			}
			return ( $sqlFetchKeys );

		}catch(RedBean_Exception_SQL $e){
			
			if (!$this->writer->sqlStateIn($e->getSQLState(),
				array(
					RedBean_QueryWriter::C_SQLSTATE_NO_SUCH_COLUMN,
					RedBean_QueryWriter::C_SQLSTATE_NO_SUCH_TABLE)
			)) throw $e;

			return array();
		}
	}

	/**
	 * Breaks the association between two beans
	 * @param RedBean_OODBBean $bean1
	 * @param RedBean_OODBBean $bean2
	 */
	public function unassociate(RedBean_OODBBean $bean1, RedBean_OODBBean $bean2) {
		$this->oodb->store($bean1);
		$this->oodb->store($bean2);
		$table = $this->getTable( array($bean1->getMeta("type") , $bean2->getMeta("type")) );
		$idfield1 = $this->writer->getIDField($bean1->getMeta("type"));
		$idfield2 = $this->writer->getIDField($bean2->getMeta("type"));
		$type = $bean1->getMeta("type");
		if ($type==$bean2->getMeta("type")) { //echo "<b>CROSS</b>";
			$type .= "2";
			$cross = 1;
		}
		else $cross = 0;
		$property1 = $type."_id";
		$property2 = $bean2->getMeta("type")."_id";
		$value1 = (int) $bean1->$idfield1;
		$value2 = (int) $bean2->$idfield2;
		try {
			$this->writer->deleteByCrit($table,array($property1=>$value1,$property2=>$value2));
			if ($cross) {
				$this->writer->deleteByCrit($table,array($property2=>$value1,$property1=>$value2));
			}
		}catch(RedBean_Exception_SQL $e){
			if (!$this->writer->sqlStateIn($e->getSQLState(),
				array(
					RedBean_QueryWriter::C_SQLSTATE_NO_SUCH_COLUMN,
					RedBean_QueryWriter::C_SQLSTATE_NO_SUCH_TABLE)
			)) throw $e;
		}
	}
	/**
	 * Removes all relations for a bean
	 * @param RedBean_OODBBean $bean
	 * @param string $type
	 */
	public function clearRelations(RedBean_OODBBean $bean, $type) {
		$this->oodb->store($bean);
		$table = $this->getTable( array($bean->getMeta("type") , $type) );
		$idfield = $this->writer->getIDField($bean->getMeta("type"));
		if ($type==$bean->getMeta("type")) {
			$property2 = $type."2_id";
			$cross = 1;
		}
		else $cross = 0;
		$property = $bean->getMeta("type")."_id";
		try {
			$this->writer->deleteByCrit($table,array($property=>$bean->$idfield));
			if ($cross) {
				$this->writer->deleteByCrit($table,array($property2=>$bean->$idfield));
			}
		}catch(RedBean_Exception_SQL $e){
			if (!$this->writer->sqlStateIn($e->getSQLState(),
				array(
					RedBean_QueryWriter::C_SQLSTATE_NO_SUCH_COLUMN,
					RedBean_QueryWriter::C_SQLSTATE_NO_SUCH_TABLE)
			)) throw $e;
		}
	}
	/**
	 * Creates a 1 to Many Association
	 * If the association fails it throws an exception.
	 * @throws RedBean_Exception_SQL $failedToEnforce1toN
	 * @param RedBean_OODBBean $bean1
	 * @param RedBean_OODBBean $bean2
	 * @return RedBean_AssociationManager $chainable
	 */
	public function set1toNAssoc(RedBean_OODBBean $bean1, RedBean_OODBBean $bean2) {
		$type = $bean1->getMeta("type");
		$this->clearRelations($bean2, $type);
		$this->associate($bean1, $bean2);
		if (count( $this->related($bean2, $type) )===1) {
			return $this;
		}
		else {
			throw new RedBean_Exception_SQL("Failed to enforce 1toN Relation for $type ");
		}
	}

}<|MERGE_RESOLUTION|>--- conflicted
+++ resolved
@@ -14,13 +14,9 @@
 	 * @var array $databaseSpecs
 	 */
 	protected $supportedSystems = array(
-<<<<<<< HEAD
 		RedBean_CompatManager::C_SYSTEM_MYSQL => "5",
 		RedBean_CompatManager::C_SYSTEM_SQLITE=>"3",
 		RedBean_CompatManager::C_SYSTEM_POSTGRESQL=>"8"
-=======
-		RedBean_CompatManager::C_SYSTEM_MYSQL => "5"
->>>>>>> f1dec64d
 	);
 
 	/**
