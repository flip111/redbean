--- conflicted
+++ resolved
@@ -69,7 +69,8 @@
 		 */
         public static function kickstart( $dsn, $username, $password, $frozen=false ) {
 
-<<<<<<< HEAD
+			self::checkDSN($dsn);
+
             $pdo = new Redbean_Driver_PDO( $dsn,$username,$password );
             $adapter = new RedBean_DBAdapter( $pdo );
 
@@ -80,12 +81,6 @@
                 $writer = new RedBean_QueryWriter_MySQL( $adapter, $frozen );
 			}
 
-=======
-			self::checkDSN($dsn);
-            $pdo = new RedBean_Driver_PDO( $dsn,$username,$password );
-            $adapter = new RedBean_Adapter_DBAdapter( $pdo );
-            $writer = new RedBean_QueryWriter_MySQL( $adapter, $frozen );
->>>>>>> 34d806d9
             $redbean = new RedBean_OODB( $writer );
 
 			$toolbox = new RedBean_ToolBox( $redbean, $adapter, $writer );
