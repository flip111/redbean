--- conflicted
+++ resolved
@@ -104,12 +104,6 @@
 	public function getIDField( $table );
 
 	/**
-<<<<<<< HEAD
-	 * Checks a table.
-	 * @param string $table
-	 */
-	public function check( $table );
-=======
 	 * Selects a set of columns using criteria.
 	 * @param string $select - the column to be selected
 	 * @param string $table - the name of the table
@@ -132,5 +126,4 @@
 	 */
 	public function noKW($str);
 
->>>>>>> 05966ae4
 }