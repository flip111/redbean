--- conflicted
+++ resolved
@@ -104,19 +104,6 @@
     public function GetAll( $sql, $aValues=array() )
     {
 		
-<<<<<<< HEAD
-    	$this->exc = 0;
-		if ($this->debug) {
-			echo "<HR>" . $sql.print_r($aValues,1);
-		}
-		
-		try {
-		$s = $this->pdo->prepare($sql);
-
-		$s->execute($aValues);
-		$this->rs = $s->fetchAll();
-		$rows = $this->rs;
-=======
 	    	$this->exc = 0;
     	    if ($this->debug)
 	        {
@@ -141,7 +128,6 @@
 			$s->execute($aValues);
 			$this->rs = $s->fetchAll();
 			$rows = $this->rs;
->>>>>>> cca837ba
 		}catch(PDOException $e) {
 			//Unfortunately the code field is supposed to be int by default (php)
 			//So we need a property to convey the SQL State code.
