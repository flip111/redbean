<?php 
/**
 * PDO Driver
 * @file 		RedBean/PDO.php
 * @description		PDO Driver
 *					This Driver implements the RedBean Driver API
 * @author			Desfrenes
 * @license			BSD
 */
class RedBean_Driver_PDO implements RedBean_Driver {


	private $dsn;

	/**
	 * 
	 * @var unknown_type
	 */
	private static $instance;
    
	/**
	 * 
	 * @var boolean
	 */
    private $debug = false;
    
    /**
     * 
     * @var unknown_type
     */
    private $pdo;
    
    /**
     * 
     * @var unknown_type
     */
    private $affected_rows;
    
    /**
     * 
     * @var unknown_type
     */
    private $rs;
    
    /**
     * 
     * @var unknown_type
     */
    private $exc =0;


    /**
     * Returns an instance of the PDO Driver.
     * @param $dsn
     * @param $user
     * @param $pass
     * @param $dbname
     * @return unknown_type
     */
    public static function getInstance($dsn, $user, $pass, $dbname)
    {
        if(is_null(self::$instance))
        {
            self::$instance = new RedBean_Driver_PDO($dsn, $user, $pass);
            
        }
        return self::$instance;
    }
    
    /**
     * Constructor.
     * @param $dsn
     * @param $user
     * @param $pass
     * @return unknown_type
     */
    public function __construct($dsn, $user, $pass)
    {
		$this->dsn = $dsn;
    	//PDO::MYSQL_ATTR_INIT_COMMAND
        $this->pdo = new PDO(
                $dsn,
                $user,
                $pass,
                
                array(1002 => 'SET NAMES utf8',
                      PDO::ATTR_ERRMODE => PDO::ERRMODE_EXCEPTION,
                      PDO::ATTR_DEFAULT_FETCH_MODE => PDO::FETCH_ASSOC,

					  )
            );
    }

    /**
     * (non-PHPdoc)
     * @see RedBean/RedBean_Driver#GetAll()
     */
    public function GetAll( $sql, $aValues=array() )
    {
		
    	$this->exc = 0;
<<<<<<< HEAD
    	    if ($this->debug)
	        {
	            echo "<HR>" . $sql.print_r($aValues,1);
	        }


			if (strpos("pgsql",$this->dsn)===0){
				$s = $this->pdo->prepare($sql, array(PDO::PGSQL_ATTR_DISABLE_NATIVE_PREPARED_STATEMENT => true));
			}
			else {
				$s = $this->pdo->prepare($sql);
			}
=======
		if ($this->debug) {
			echo "<HR>" . $sql.print_r($aValues,1);
		}
		$s = $this->pdo->prepare($sql);
>>>>>>> 34d806d9

		try {
		$s->execute($aValues);
		$this->rs = $s->fetchAll();
		$rows = $this->rs;
		}catch(PDOException $e) {
			//Unfortunately the code field is supposed to be int by default (php)
			//So we need a property to convey the SQL State code.
			$x = new RedBean_Exception_SQL( $e->getMessage(), 0, $e );
			$x->setSQLState( $e->getCode() );
			throw $x;
		}

		if(!$rows) {
			$rows = array();
		}

		if ($this->debug) {
			if (count($rows) > 0) {
				echo "<br><b style='color:green'>resultset: " . count($rows) . " rows</b>";
			}
		}
        return $rows;
    }
    
    /**
     * (non-PHPdoc)
     * @see RedBean/RedBean_Driver#GetCol()
     */
    public function GetCol($sql, $aValues=array())
    {
    	$this->exc = 0;
		$rows = $this->GetAll($sql,$aValues);
		$cols = array();

		if ($rows && is_array($rows) && count($rows)>0){
			foreach ($rows as $row)
			{
				$cols[] = array_shift($row);
			}
		}

        return $cols;
    }
 
    /**
     * (non-PHPdoc)
     * @see RedBean/RedBean_Driver#GetCell()
     */
    public function GetCell($sql, $aValues=array())
    {
    	$this->exc = 0;
        $arr = $this->GetAll($sql,$aValues);
	    $row1 = array_shift($arr);
	    $col1 = array_shift($row1);
        return $col1;
    }
    
    /**
     * (non-PHPdoc)
     * @see RedBean/RedBean_Driver#GetRow()
     */
    public function GetRow($sql, $aValues=array())
    {
    	$this->exc = 0;
       	$arr = $this->GetAll($sql, $aValues);
        return array_shift($arr);
    }
    
    /**
     * (non-PHPdoc)
     * @see RedBean/RedBean_Driver#ErrorNo()
     */
    public function ErrorNo()
    {
    	if (!$this->exc) return 0;
    	$infos = $this->pdo->errorInfo();
        return $infos[1];
    }
    
    /**
     * (non-PHPdoc)
     * @see RedBean/RedBean_Driver#Errormsg()
     */
    public function Errormsg()
    {
    	if (!$this->exc) return "";
        $infos = $this->pdo->errorInfo();
        return $infos[2];
    }
    
    /**
     * (non-PHPdoc)
     * @see RedBean/RedBean_Driver#Execute()
     */
    public function Execute( $sql, $aValues=array() )
    {
    	$this->exc = 0;
    	    if ($this->debug)
	        {
	            echo "<HR>" . $sql.print_r($aValues,1);
	        }
			try {


			if (strpos("pgsql",$this->dsn)===0){
				$s = $this->pdo->prepare($sql, array(PDO::PGSQL_ATTR_DISABLE_NATIVE_PREPARED_STATEMENT => true));
			}
			else {
				$s = $this->pdo->prepare($sql);
			}
			$s->execute($aValues);
			$this->affected_rows=$s->rowCount();
			return $this->affected_rows;
			}
			catch(PDOException $e) {
				//Unfortunately the code field is supposed to be int by default (php)
				//So we need a property to convey the SQL State code.
				$x = new RedBean_Exception_SQL( $e->getMessage(), 0, $e );
				$x->setSQLState( $e->getCode() );
				throw $x;
				
			}
		//	
    }
    
    /**
     * (non-PHPdoc)
     * @see RedBean/RedBean_Driver#Escape()
     */
    public function Escape( $str )
    {
        return substr(substr($this->pdo->quote($str), 1), 0, -1);
    }
    
    /**
     * (non-PHPdoc)
     * @see RedBean/RedBean_Driver#GetInsertID()
     */
    public function GetInsertID()
    {
        return (int) $this->pdo->lastInsertId();
    }
    
    /**
     * (non-PHPdoc)
     * @see RedBean/RedBean_Driver#Affected_Rows()
     */
    public function Affected_Rows()
    {
        return (int) $this->affected_rows;
    }
    
    /**
     * (non-PHPdoc)
     * @see RedBean/RedBean_Driver#setDebugMode()
     */
    public function setDebugMode( $tf )
    {
        $this->debug = (bool)$tf;
    }
    
    /**
     * (non-PHPdoc)
     * @see RedBean/RedBean_Driver#GetRaw()
     */
    public function GetRaw()
    {
        return $this->rs;
    }


	/**
	 * Starts a transaction.
	 */
	public function StartTrans() {
		$this->pdo->beginTransaction();
	}

	/**
	 * Commits a transaction.
	 */
	public function CommitTrans() {
		$this->pdo->commit();
	}


	/**
	 * Rolls back a transaction.
	 */
	public function FailTrans() {
		$this->pdo->rollback();
	}
}<|MERGE_RESOLUTION|>--- conflicted
+++ resolved
@@ -98,8 +98,7 @@
     public function GetAll( $sql, $aValues=array() )
     {
 		
-    	$this->exc = 0;
-<<<<<<< HEAD
+	    	$this->exc = 0;
     	    if ($this->debug)
 	        {
 	            echo "<HR>" . $sql.print_r($aValues,1);
@@ -112,12 +111,7 @@
 			else {
 				$s = $this->pdo->prepare($sql);
 			}
-=======
-		if ($this->debug) {
-			echo "<HR>" . $sql.print_r($aValues,1);
-		}
-		$s = $this->pdo->prepare($sql);
->>>>>>> 34d806d9
+
 
 		try {
 		$s->execute($aValues);
