--- conflicted
+++ resolved
@@ -188,13 +188,8 @@
 	 */
 	protected function runQuery($sql,$aValues) {
 		$this->connect();
-<<<<<<< HEAD
 		if ($this->debug && $this->logger) {
 			$this->logger->log($sql, $aValues);
-=======
-		if ($this->debug) {
-			echo '<HR>' . $sql.print_r($aValues,1);
->>>>>>> fb94494a
 		}
 		try {
 			if (strpos('pgsql',$this->dsn)===0) {
