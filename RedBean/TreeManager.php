<?php
/**
 * RedBean Tree
 *
 * @file			RedBean/TreeManager.php
 * @description		Tree structure for beans.
 * @author			Gabor de Mooij
 * @license			BSD
 */
class RedBean_TreeManager extends RedBean_CompatManager {

	/**
<<<<<<< HEAD
	 * Specify what database systems are supported by this class.
	 * @var array $databaseSpecs
	 */
	protected $supportedSystems = array(
		RedBean_CompatManager::C_SYSTEM_MYSQL => "5",
		RedBean_CompatManager::C_SYSTEM_SQLITE=>"3"
	);


	/**
=======
>>>>>>> master
	 *
	 * @var string
	 */
	private $property = "parent_id";

	/**
	 * @var RedBean_OODB
	 */
	private $oodb;

	/**
	 * @var RedBean_Adapter_DBAdapter
	 */
	private $adapter;

	/**
	 * @var RedBean_QueryWriter
	 */
	private $writer;

	/**
	 * Constructor.
	 * @param RedBean_ToolBox $tools
	 */
	public function __construct( RedBean_ToolBox $tools ) {

	
		$this->oodb = $tools->getRedBean();
		$this->adapter = $tools->getDatabaseAdapter();
		$this->writer = $tools->getWriter();
	}

	/**
	 * Attaches the specified child node to the specified parent node.
	 * @param RedBean_OODBBean $parent
	 * @param RedBean_OODBBean $child
	 */
	public function attach( RedBean_OODBBean $parent, RedBean_OODBBean $child ) {
		$idfield = $this->writer->getIDField($parent->getMeta("type"));
		if (!intval($parent->$idfield)) $this->oodb->store($parent);
		$child->{$this->property} = $parent->$idfield;
		$this->oodb->store($child);
	}

	/**
	 * Returns all the nodes that have been attached to the specified
	 * parent node.
	 * @param RedBean_OODBBean $parent
	 * @return array $childObjects
	 */
	public function children( RedBean_OODBBean $parent ) {
		$idfield = $this->writer->getIDField($parent->getMeta("type"));
		try {
			$ids = $this->writer->selectByCrit( $idfield,
				$parent->getMeta("type"),
				$this->property,
				intval( $parent->$idfield ) );

		}
		catch(RedBean_Exception_SQL $e) {
			return array();
		}
		return $this->oodb->batch($parent->getMeta("type"),$ids	);
	}

}<|MERGE_RESOLUTION|>--- conflicted
+++ resolved
@@ -10,7 +10,6 @@
 class RedBean_TreeManager extends RedBean_CompatManager {
 
 	/**
-<<<<<<< HEAD
 	 * Specify what database systems are supported by this class.
 	 * @var array $databaseSpecs
 	 */
@@ -18,11 +17,7 @@
 		RedBean_CompatManager::C_SYSTEM_MYSQL => "5",
 		RedBean_CompatManager::C_SYSTEM_SQLITE=>"3"
 	);
-
-
 	/**
-=======
->>>>>>> master
 	 *
 	 * @var string
 	 */
